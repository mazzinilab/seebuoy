name: Python package

on:
  push:
    branches: [master]
  pull_request:
    branches: [master]

jobs:
  build:
    runs-on: ubuntu-latest
    strategy:
      matrix:
        python-version: [3.7, 3.8]

    steps:
<<<<<<< HEAD
      - name: Checkout code
        uses: actions/checkout@v2

      - name: Set up Python ${{ matrix.python-version }}
        uses: actions/setup-python@v2
        with:
          python-version: ${{ matrix.python-version }}

      - name: Install dependencies
        run: |
          python -m pip install poetry
          poetry config virtualenvs.create false
          poetry install --no-interaction
          poetry shell

      - name: Lint with flake8
        run: |
          flake8 seebuoy
          black --check seebuoy

      - name: Test with pytest
        run: pytest
=======
    - uses: actions/checkout@v2

    - name: Set up Python ${{ matrix.python-version }}
      uses: actions/setup-python@v2
      with:
        python-version: ${{ matrix.python-version }}

    - name: Install dependencies
      run: |
        python -m pip install poetry
        poetry config virtualenvs.create false
        poetry install --no-interaction
        poetry shell

    - name: Lint with flake8
      run: |
        flake8 seebuoy
        black --check seebuoy

    - name: Test with pytest
      run: |
        pytest

    - name: Build artifact
      run: poetry build

    - name: Build docs
      run: mkdocs build

    - name: Deploy to netlify
      uses: netlify/actions/cli@master
      env:
        NETLIFY_AUTH_TOKEN: ${{ secrets.NETLIFY_AUTH_TOKEN }}
        NETLIFY_SITE_ID: ${{ secrets.NETLIFY_SITE_ID }}
      with:
        args: deploy --dir=site --prod
        secrets: '["NETLIFY_AUTH_TOKEN", "NETLIFY_SITE_ID"]'

    - name: Upload Dist
      uses: actions/upload-artifact@v2
      with:
        name: release
        path: dist


  deploy:
    runs-on: ubuntu-latest
    needs: build
    if: github.ref == 'refs/heads/master'
    steps:

    - name: Download dist
      uses: actions/download-artifact@v2
      with:
        name: release
        path: dist

    - name: setup python
      uses: actions/setup-python@v2
      with:
        python-version: 3.8

    - name: Install Poetry
      run: python -m pip install poetry

    - name: Publish to pypi
      run: poetry publish
      env:
        POETRY_PYPI_TOKEN_PYPI: ${{ secrets.PYPI_TOKEN }}
>>>>>>> 0d807982
<|MERGE_RESOLUTION|>--- conflicted
+++ resolved
@@ -14,30 +14,6 @@
         python-version: [3.7, 3.8]
 
     steps:
-<<<<<<< HEAD
-      - name: Checkout code
-        uses: actions/checkout@v2
-
-      - name: Set up Python ${{ matrix.python-version }}
-        uses: actions/setup-python@v2
-        with:
-          python-version: ${{ matrix.python-version }}
-
-      - name: Install dependencies
-        run: |
-          python -m pip install poetry
-          poetry config virtualenvs.create false
-          poetry install --no-interaction
-          poetry shell
-
-      - name: Lint with flake8
-        run: |
-          flake8 seebuoy
-          black --check seebuoy
-
-      - name: Test with pytest
-        run: pytest
-=======
     - uses: actions/checkout@v2
 
     - name: Set up Python ${{ matrix.python-version }}
@@ -106,5 +82,4 @@
     - name: Publish to pypi
       run: poetry publish
       env:
-        POETRY_PYPI_TOKEN_PYPI: ${{ secrets.PYPI_TOKEN }}
->>>>>>> 0d807982
+        POETRY_PYPI_TOKEN_PYPI: ${{ secrets.PYPI_TOKEN }}